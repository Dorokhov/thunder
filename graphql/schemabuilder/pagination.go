--- conflicted
+++ resolved
@@ -895,11 +895,7 @@
 				}
 			}
 
-<<<<<<< HEAD
-			in := funcCtx.prepareResolveArgs(source, argsVal, ctx, selectionSet)
-=======
 			in := c.prepareResolveArgs(source, argsVal, ctx)
->>>>>>> 87f8c4e4
 
 			// Call the function.
 			out := fun.Call(in)
