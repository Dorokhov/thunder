--- conflicted
+++ resolved
@@ -210,7 +210,6 @@
 
 }
 
-<<<<<<< HEAD
 func TestEnumMapWrongArg2(t *testing.T) {
 
 	schema := NewSchema()
@@ -251,8 +250,7 @@
 	})
 }
 
-=======
->>>>>>> f4e5cd9c
+
 func TestEnumMapKeys(t *testing.T) {
 	schema := NewSchema()
 	defer func() {
